from __future__ import annotations

import asyncio
import json
import logging
import os
import time
import uuid
from pathlib import Path
from typing import Any, Optional, Type, TypeVar

from dotenv import load_dotenv
from langchain_core.language_models.chat_models import BaseChatModel
from langchain_core.messages import (
	BaseMessage,
	SystemMessage,
)
from openai import RateLimitError
from pydantic import BaseModel, ValidationError

from browser_use.agent.message_manager.service import MessageManager
from browser_use.agent.prompts import AgentMessagePrompt, SystemPrompt
from browser_use.agent.views import (
	ActionResult,
	AgentError,
	AgentHistory,
	AgentHistoryList,
	AgentOutput,
)
from browser_use.browser.browser import Browser
from browser_use.browser.context import BrowserContext
from browser_use.browser.views import BrowserState, BrowserStateHistory
from browser_use.controller.registry.views import ActionModel
from browser_use.controller.service import Controller
from browser_use.dom.history_tree_processor import DOMHistoryElement, HistoryTreeProcessor
from browser_use.telemetry.service import ProductTelemetry
from browser_use.telemetry.views import (
	AgentEndTelemetryEvent,
	AgentRunTelemetryEvent,
	AgentStepErrorTelemetryEvent,
)
from browser_use.utils import time_execution_async

load_dotenv()
logger = logging.getLogger(__name__)

T = TypeVar('T', bound=BaseModel)


class Agent:
	def __init__(
		self,
		task: str,
		llm: BaseChatModel,
		browser: Browser | None = None,
		browser_context: BrowserContext | None = None,
		controller: Controller = Controller(),
		use_vision: bool = True,
		save_conversation_path: Optional[str] = None,
		max_failures: int = 5,
		retry_delay: int = 10,
		system_prompt_class: Type[SystemPrompt] = SystemPrompt,
		max_input_tokens: int = 128000,
		validate_output: bool = False,
		include_attributes: list[str] = [],
		max_error_length: int = 400,
	):
		self.agent_id = str(uuid.uuid4())  # unique identifier for the agent

		self.task = task
		self.use_vision = use_vision
		self.llm = llm
		self.save_conversation_path = save_conversation_path
		self._last_result = None

		# Controller setup
		self.controller = controller

		# Browser setup
		self.injected_browser = browser is not None
		self.injected_browser_context = browser_context is not None

		# Initialize browser first if needed
		self.browser = browser if browser is not None else (None if browser_context else Browser())

		# Initialize browser context
		if browser_context:
			self.browser_context = browser_context
		elif self.browser:
			self.browser_context = BrowserContext(browser=self.browser)
		else:
			# If neither is provided, create both new
			self.browser = Browser()
			self.browser_context = BrowserContext(browser=self.browser)

		self.system_prompt_class = system_prompt_class

		# Telemetry setup
		self.telemetry = ProductTelemetry()

		# Action and output models setup
		self._setup_action_models()

		self.max_input_tokens = max_input_tokens

		self.include_attributes = include_attributes
		self.max_error_length = max_error_length

		self.message_manager = MessageManager(
			llm=self.llm,
			task=self.task,
			action_descriptions=self.controller.registry.get_prompt_description(),
			system_prompt_class=self.system_prompt_class,
			max_input_tokens=self.max_input_tokens,
			include_attributes=self.include_attributes,
			max_error_length=self.max_error_length,
		)

		# Tracking variables
		self.history: AgentHistoryList = AgentHistoryList(history=[])
		self.n_steps = 1
		self.consecutive_failures = 0
		self.max_failures = max_failures
		self.retry_delay = retry_delay
		self.validate_output = validate_output

		if save_conversation_path:
			logger.info(f'Saving conversation to {save_conversation_path}')

	def _setup_action_models(self) -> None:
		"""Setup dynamic action models from controller's registry"""
		# Get the dynamic action model from controller's registry
		self.ActionModel = self.controller.registry.create_action_model()
		# Create output model with the dynamic actions
		self.AgentOutput = AgentOutput.type_with_custom_actions(self.ActionModel)

	@time_execution_async('--step')
	async def step(self) -> None:
		"""Execute one step of the task"""
		logger.info(f'\n📍 Step {self.n_steps}')
		state = None
		model_output = None

		try:
			state = await self.browser_context.get_state(use_vision=self.use_vision)
			self.message_manager.add_state_message(state, self._last_result)
			input_messages = self.message_manager.get_messages()
			model_output = await self.get_next_action(input_messages)
			self._save_conversation(input_messages, model_output)
			self.message_manager._remove_last_state_message()  # we dont want the whole state in the chat history
			self.message_manager.add_model_output(model_output)

			result = await self.controller.act(model_output.action, self.browser_context)
			self._last_result = result

			if result.extracted_content:
				logger.info(f'📄 Result: {result.extracted_content}')
			if result.is_done:
				logger.result(f'{result.extracted_content}')  # type: ignore

			self.consecutive_failures = 0

		except Exception as e:
			result = self._handle_step_error(e)
			self._last_result = result

			if result.error:
				self.telemetry.capture(
					AgentStepErrorTelemetryEvent(
						agent_id=self.agent_id,
						error=result.error,
					)
				)
			model_output = None
		finally:
			if state:
				self._make_history_item(model_output, state, result)

	def _handle_step_error(self, error: Exception) -> ActionResult:
		"""Handle all types of errors that can occur during a step"""
		error_msg = AgentError.format_error(error, include_trace=True)
		prefix = f'❌ Result failed {self.consecutive_failures + 1}/{self.max_failures} times:\n '

		if isinstance(error, (ValidationError, ValueError)):
			logger.error(f'{prefix}{error_msg}')
			if 'Max token limit reached' in error_msg:
				# cut tokens from history
				self.message_manager.max_input_tokens = self.max_input_tokens - 500
				logger.info(
					f'Cutting tokens from history - new max input tokens: {self.message_manager.max_input_tokens}'
				)
				self.message_manager.cut_messages()
			self.consecutive_failures += 1
		elif isinstance(error, RateLimitError):
			logger.warning(f'{prefix}{error_msg}')
			time.sleep(self.retry_delay)
			self.consecutive_failures += 1
		else:
			logger.error(f'{prefix}{error_msg}')
			self.consecutive_failures += 1

		return ActionResult(error=error_msg, include_in_memory=True)

	def _make_history_item(
		self,
		model_output: AgentOutput | None,
		state: BrowserState,
		result: ActionResult,
	) -> None:
		"""Create and store history item"""
		if model_output:
			interacted_element = AgentHistory.get_interacted_element(
				model_output, state.selector_map
			)
		else:
			interacted_element = None

		state_history = BrowserStateHistory(
			url=state.url,
			title=state.title,
			tabs=state.tabs,
			interacted_element=interacted_element,
		)

		history_item = AgentHistory(model_output=model_output, result=result, state=state_history)

		self.history.history.append(history_item)

	@time_execution_async('--get_next_action')
	async def get_next_action(self, input_messages: list[BaseMessage]) -> AgentOutput:
		"""Get next action from LLM based on current state"""

		structured_llm = self.llm.with_structured_output(self.AgentOutput, include_raw=True)
		response: dict[str, Any] = await structured_llm.ainvoke(input_messages)  # type: ignore

		parsed: AgentOutput = response['parsed']

		self._log_response(parsed)
		self.n_steps += 1

		return parsed

	def _log_response(self, response: Any) -> None:
		"""Log the model's response"""
		if 'Success' in response.current_state.valuation_previous_goal:
			emoji = '👍'
		elif 'Failed' in response.current_state.valuation_previous_goal:
			emoji = '⚠️'
		else:
			emoji = '🤷'

		logger.info(f'{emoji} Evaluation: {response.current_state.valuation_previous_goal}')
		logger.info(f'🧠 Memory: {response.current_state.memory}')
		logger.info(f'🎯 Next Goal: {response.current_state.next_goal}')
		logger.info(f'🛠️ Action: {response.action.model_dump_json(exclude_unset=True)}')

	def _save_conversation(self, input_messages: list[BaseMessage], response: Any) -> None:
		"""Save conversation history to file if path is specified"""
		if not self.save_conversation_path:
			return

		# create folders if not exists
		os.makedirs(os.path.dirname(self.save_conversation_path), exist_ok=True)

		with open(self.save_conversation_path + f'_{self.n_steps}.txt', 'w') as f:
			self._write_messages_to_file(f, input_messages)
			self._write_response_to_file(f, response)

	def _write_messages_to_file(self, f: Any, messages: list[BaseMessage]) -> None:
		"""Write messages to conversation file"""
		for message in messages:
			f.write(f' {message.__class__.__name__} \n')

			if isinstance(message.content, list):
				for item in message.content:
					if isinstance(item, dict) and item.get('type') == 'text':
						f.write(item['text'].strip() + '\n')
			elif isinstance(message.content, str):
				try:
					content = json.loads(message.content)
					f.write(json.dumps(content, indent=2) + '\n')
				except json.JSONDecodeError:
					f.write(message.content.strip() + '\n')

			f.write('\n')

	def _write_response_to_file(self, f: Any, response: Any) -> None:
		"""Write model response to conversation file"""
		f.write(' RESPONSE\n')
		f.write(json.dumps(json.loads(response.model_dump_json(exclude_unset=True)), indent=2))

	async def run(self, max_steps: int = 100) -> AgentHistoryList:
		"""Execute the task with maximum number of steps"""
		try:
			logger.info(f'🚀 Starting task: {self.task}')

			self.telemetry.capture(
				AgentRunTelemetryEvent(
					agent_id=self.agent_id,
					task=self.task,
				)
			)

			for step in range(max_steps):
				if self._too_many_failures():
					break

				await self.step()

				if self.history.is_done():
					if self.validate_output:
						if not await self._validate_output():
							continue

					logger.info('✅ Task completed successfully')
					break
			else:
				logger.info('❌ Failed to complete task in maximum steps')

			return self.history

		finally:
			self.telemetry.capture(
				AgentEndTelemetryEvent(
					agent_id=self.agent_id,
					task=self.task,
					success=self.history.is_done(),
					steps=len(self.history.history),
				)
			)
			if not self.injected_browser_context:
				await self.browser_context.close()

			if not self.injected_browser and self.browser:
				await self.browser.close()

	def _too_many_failures(self) -> bool:
		"""Check if we should stop due to too many failures"""
		if self.consecutive_failures >= self.max_failures:
			logger.error(f'❌ Stopping due to {self.max_failures} consecutive failures')
			return True
		return False

	async def _validate_output(self) -> bool:
		"""Validate the output of the last action is what the user wanted"""
		system_msg = (
			f'You are a validator of an agent who interacts with a browser. '
			f'Validate if the output of last action is what the user wanted and if the task is completed. '
			f'If the task is unclear defined, you can let it pass. '
			f'Task: {self.task}. Return a JSON object with 2 keys: is_valid and reason. '
			f'is_valid is a boolean that indicates if the output is correct. '
			f'reason is a string that explains why it is valid or not.'
			f' example: {{"is_valid": false, "reason": "The user wanted to search for "cat photos", but the agent searched for "dog photos" instead."}}'
		)

<<<<<<< HEAD
		if self.browser_context.session:
			state = self.browser_context.session.cached_state
			content = AgentMessagePrompt(state=state, result=self._last_result)
=======
		if self.controller.browser.session:
			state = self.controller.browser.session.cached_state
			content = AgentMessagePrompt(
				state=state,
				result=self._last_result,
				include_attributes=self.include_attributes,
				max_error_length=self.max_error_length,
			)
>>>>>>> 75d9239e
			msg = [SystemMessage(content=system_msg), content.get_user_message()]
		else:
			# if no browser session, we can't validate the output
			return True

		class ValidationResult(BaseModel):
			is_valid: bool
			reason: str

		validator = self.llm.with_structured_output(ValidationResult, include_raw=True)
		response: dict[str, Any] = await validator.ainvoke(msg)  # type: ignore
		parsed: ValidationResult = response['parsed']
		is_valid = parsed.is_valid
		if not is_valid:
			logger.info(f'❌ Validator decision: {parsed.reason}')
			msg = f'The ouput is not yet correct. {parsed.reason}.'
			self._last_result = ActionResult(extracted_content=msg, include_in_memory=True)
		else:
			logger.info(f'✅ Validator decision: {parsed.reason}')
		return is_valid

	async def rerun_history(
		self,
		history: AgentHistoryList,
		max_retries: int = 3,
		skip_failures: bool = True,
		delay_between_actions: float = 2.0,
	) -> list[ActionResult]:
		"""
		Rerun a saved history of actions with error handling and retry logic.

		Args:
			history: The history to replay
			max_retries: Maximum number of retries per action
			skip_failures: Whether to skip failed actions or stop execution
			delay_between_actions: Delay between actions in seconds

		Returns:
			List of action results
		"""
		results = []

		for i, history_item in enumerate(history.history):
			goal = (
				history_item.model_output.current_state.next_goal
				if history_item.model_output
				else ''
			)
			logger.info(f'Replaying step {i + 1}/{len(history.history)}: goal: {goal}')

			if not history_item.model_output or not history_item.model_output.action:
				logger.warning(f'Step {i + 1}: No action to replay, skipping')
				results.append(ActionResult(error='No action to replay'))
				continue

			retry_count = 0
			while retry_count < max_retries:
				try:
					result = await self._execute_history_step(history_item, delay_between_actions)
					results.append(result)
					break

				except Exception as e:
					retry_count += 1
					if retry_count == max_retries:
						error_msg = f'Step {i + 1} failed after {max_retries} attempts: {str(e)}'
						logger.error(error_msg)
						if not skip_failures:
							results.append(ActionResult(error=error_msg))
							raise RuntimeError(error_msg)
					else:
						logger.warning(
							f'Step {i + 1} failed (attempt {retry_count}/{max_retries}), retrying...'
						)
						await asyncio.sleep(delay_between_actions)

		return results

	async def _execute_history_step(self, history_item: AgentHistory, delay: float) -> ActionResult:
		"""Execute a single step from history with element validation"""

		state = await self.browser_context.get_state()
		if not state or not history_item.model_output:
			raise ValueError('Invalid state or model output')

		updated_action = await self._update_action_indices(
			history_item.state.interacted_element, history_item.model_output.action, state
		)

		if updated_action is None:
			raise ValueError('Could not find matching element in current page')

		result = await self.controller.act(updated_action, self.browser_context)
		await asyncio.sleep(delay)
		return result

	async def _update_action_indices(
		self,
		historical_element: Optional[DOMHistoryElement],
		action: ActionModel,  # Type this properly based on your action model
		current_state: BrowserState,
	) -> Optional[ActionModel]:
		"""
		Update action indices based on current page state.
		Returns updated action or None if element cannot be found.
		"""
		if not historical_element or not current_state.element_tree:
			return action

		current_element = HistoryTreeProcessor.find_history_element_in_tree(
			historical_element, current_state.element_tree
		)

		if not current_element or current_element.highlight_index is None:
			return None
		old_index = action.get_index()
		if old_index != current_element.highlight_index:
			action.set_index(current_element.highlight_index)
			logger.info(
				f'Element moved in DOM, updated index from {old_index} to {current_element.highlight_index}'
			)

		return action

	async def load_and_rerun(
		self, history_file: Optional[str | Path] = None, k: Optional[int] = None, **kwargs
	) -> list[ActionResult]:
		"""
		Load history from file and rerun it.

		Args:
			history_file: Path to the history file
			**kwargs: Additional arguments passed to rerun_history
			history_file: Path to the history file
			k: Number of steps to rerun
			**kwargs: Additional arguments passed to rerun_history
		"""
		if not history_file:
			history_file = 'AgentHistory.json'
		history = AgentHistoryList.load_from_file(history_file, self.AgentOutput)
		if k:
			history.history = history.history[:k]
		return await self.rerun_history(history, **kwargs)

	def save_history(self, file_path: Optional[str | Path] = None) -> None:
		"""Save the history to a file"""
		if not file_path:
			file_path = 'AgentHistory.json'
		self.history.save_to_file(file_path)<|MERGE_RESOLUTION|>--- conflicted
+++ resolved
@@ -353,20 +353,14 @@
 			f' example: {{"is_valid": false, "reason": "The user wanted to search for "cat photos", but the agent searched for "dog photos" instead."}}'
 		)
 
-<<<<<<< HEAD
 		if self.browser_context.session:
 			state = self.browser_context.session.cached_state
-			content = AgentMessagePrompt(state=state, result=self._last_result)
-=======
-		if self.controller.browser.session:
-			state = self.controller.browser.session.cached_state
 			content = AgentMessagePrompt(
 				state=state,
 				result=self._last_result,
 				include_attributes=self.include_attributes,
 				max_error_length=self.max_error_length,
 			)
->>>>>>> 75d9239e
 			msg = [SystemMessage(content=system_msg), content.get_user_message()]
 		else:
 			# if no browser session, we can't validate the output
